from builtins import staticmethod

from interruptingcow import timeout
from mqtt import MqttMessage
from workers.base import BaseWorker

REQUIREMENTS = ['python-eq3bt']

monitoredAttrs = ["low_battery", "valve_state", "target_temperature", "window_open", "locked"]

STATE_AWAY = 'away'
STATE_MANUAL = 'manual'
STATE_ON = 'on'
STATE_OFF = 'off'

class ThermostatWorker(BaseWorker):
  class ModesMapper():
    def __init__(self):
      from eq3bt import Mode

      self._mapped_modes = {
        Mode.Closed: STATE_OFF,
        Mode.Open: STATE_ON,
        Mode.Auto: 'auto',
        Mode.Manual: STATE_MANUAL,
        Mode.Away: STATE_AWAY,
        Mode.Boost: 'heat',
      }

      self._reverse_modes = {v: k for k, v in self._mapped_modes.items()}

    def get_mapping(self, mode):
      if mode < 0:
        return None
      return self._mapped_modes[mode]

    def get_reverse_mapping(self, mode):
      return self._reverse_modes[mode]

    @staticmethod
    def away_mode_on_off(mode):
      if mode == STATE_AWAY:
        return STATE_ON
      else:
        return STATE_OFF

    @staticmethod
    def on_off_to_mode(on_off):
      if on_off == STATE_ON:
        return STATE_AWAY
      else:
        return 'auto'


  def _setup(self):
    from eq3bt import Thermostat

    for name, mac in self.devices.items():
      self.devices[name] = Thermostat(mac)

    self._modes_mapper = self.ModesMapper()

  def status_update(self):
    ret = []
    for name, thermostat in self.devices.items():
      try:
        ret += self.update_device_state(name, thermostat)
      except RuntimeError:
        pass

    return ret

  def on_command(self, topic, value):
<<<<<<< HEAD
    if self.topic_prefix is not None:
      _, device_name, method, _ = topic[len(self.topic_prefix+"/"):].split('/')
=======
    _, device_name, method, _ = topic.split('/')
>>>>>>> 1dad41cb

    thermostat = self.devices[device_name]

    value = value.decode('utf-8')

    if method == STATE_AWAY:
      method = "mode"
      value = self.ModesMapper.on_off_to_mode(value)

    # It needs to be on separate if because first if can change method
    if method == "mode":
      value = self._modes_mapper.get_reverse_mapping(value)
    elif method == "target_temperature":
      value = float(value)

    setattr(thermostat, method, value)
    return self.update_device_state(device_name, thermostat)

  @timeout(8.0)
  def update_device_state(self, name, thermostat):
    thermostat.update()

    ret = []
    for attr in monitoredAttrs:
      ret.append(MqttMessage(topic=self.format_topic(name, attr), payload=getattr(thermostat, attr)))

    ha_mode = self._modes_mapper.get_mapping(thermostat.mode)
    ret.append(MqttMessage(topic=self.format_topic(name, 'mode'), payload=ha_mode))
    ret.append(MqttMessage(topic=self.format_topic(name, STATE_AWAY), payload=self.ModesMapper.away_mode_on_off(ha_mode)))

    return ret

  def device_for(self, mac):
    return eq3bt.Thermostat(mac)<|MERGE_RESOLUTION|>--- conflicted
+++ resolved
@@ -71,12 +71,7 @@
     return ret
 
   def on_command(self, topic, value):
-<<<<<<< HEAD
-    if self.topic_prefix is not None:
-      _, device_name, method, _ = topic[len(self.topic_prefix+"/"):].split('/')
-=======
     _, device_name, method, _ = topic.split('/')
->>>>>>> 1dad41cb
 
     thermostat = self.devices[device_name]
 
